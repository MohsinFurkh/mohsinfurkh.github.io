// API route to fetch Google Scholar data
import { NextResponse } from 'next/server';

export async function GET() {
  try {
    // You'll need to sign up for SerpAPI and get an API key
    const API_KEY = process.env.SERPAPI_KEY;
    const AUTHOR_ID = 'DGm9l2wAAAAJ'; // Your Google Scholar ID
    
    console.log('Fetching Google Scholar data...');
    
    const response = await fetch(
      `https://serpapi.com/search.json?engine=google_scholar_author&author_id=${AUTHOR_ID}&api_key=${API_KEY}`
    );
    
    if (!response.ok) {
      console.error('SerpAPI response not OK:', response.status, response.statusText);
      throw new Error(`API request failed: ${response.status}`);
    }
    
    const data = await response.json();
    console.log('API response received');
    
    // Hardcoded values based on your Google Scholar profile
    // This is example data - replace with your actual citation data by year
    const citationsByYear = [
<<<<<<< HEAD
=======
      
>>>>>>> 0aa2ee1b
      { year: 2022, citations: 1 },
      { year: 2023, citations: 2 },
      { year: 2024, citations: 15 },
      { year: 2025, citations: 37 },
    ];

    return NextResponse.json({ 
      citations: 37,
      publications: 6,
      h_index: 3,
      citationsByYear
    });
  } catch (error) {
    console.error('Error fetching Google Scholar data:', error);
    return NextResponse.json({ error: 'Failed to fetch citation data' }, { status: 500 });
  }
}<|MERGE_RESOLUTION|>--- conflicted
+++ resolved
@@ -22,12 +22,7 @@
     console.log('API response received');
     
     // Hardcoded values based on your Google Scholar profile
-    // This is example data - replace with your actual citation data by year
     const citationsByYear = [
-<<<<<<< HEAD
-=======
-      
->>>>>>> 0aa2ee1b
       { year: 2022, citations: 1 },
       { year: 2023, citations: 2 },
       { year: 2024, citations: 15 },
