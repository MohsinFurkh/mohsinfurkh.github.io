--- conflicted
+++ resolved
@@ -81,20 +81,14 @@
                 <div>
                   <h3 className="text-lg font-semibold mb-2">Location</h3>
                   <p className="flex items-center">
-                    <svg xmlns="http://www.w3.org/2000/svg" className="h-5 w-5 mr-2" fill="none" viewBox="0 0 24 24" stroke="currentColor">
-                      <path strokeLinecap="round" strokeLinejoin="round" strokeWidth={2} d="M17.657 16.657L13.414 20.9a1.998 1.998 0 01-2.827 0l-4.244-4.243a8 8 0 1111.314 0z" />
-                      <path strokeLinecap="round" strokeLinejoin="round" strokeWidth={2} d="M15 11a3 3 0 11-6 0 3 3 0 016 0z" />
-                    </svg>
-<<<<<<< HEAD
-                    Room No. W103A<br />
-                    School of Computer and Information Sciences<br />
-=======
-                   
-                     Room No. W103A, School of Computer and Information Sciences<br />
->>>>>>> 0aa2ee1b
-                    University of Hyderabad<br />
-                    Hyderabad, India
-                  </p>
+                  <svg xmlns="http://www.w3.org/2000/svg" className="h-5 w-5 mr-2" fill="none" viewBox="0 0 24 24" stroke="currentColor">
+                    <path strokeLinecap="round" strokeLinejoin="round" strokeWidth={2} d="M17.657 16.657L13.414 20.9a1.998 1.998 0 01-2.827 0l-4.244-4.243a8 8 0 1111.314 0z" />
+                    <path strokeLinecap="round" strokeLinejoin="round" strokeWidth={2} d="M15 11a3 3 0 11-6 0 3 3 0 016 0z" />
+                  </svg>
+                  Room No. W103A, School of Computer and Information Sciences<br />
+                  University of Hyderabad<br />
+                  Hyderabad, India
+                </p>
                 </div>
                 
                 <div>
